--- conflicted
+++ resolved
@@ -1,7 +1,6 @@
 """Libp2p Python implementation."""
 
 import logging
-import ssl
 
 from libp2p.transport.quic.utils import is_quic_multiaddr
 from typing import Any
@@ -180,8 +179,6 @@
     enable_quic: bool = False,
     retry_config: Optional["RetryConfig"] = None,
     connection_config: ConnectionConfig | QUICTransportConfig | None = None,
-    tls_client_config: ssl.SSLContext | None = None,
-    tls_server_config: ssl.SSLContext | None = None,
 ) -> INetworkService:
     """
     Create a swarm instance based on the parameters.
@@ -193,9 +190,7 @@
     :param muxer_preference: optional explicit muxer preference
     :param listen_addrs: optional list of multiaddrs to listen on
     :param enable_quic: enable quic for transport
-    :param connection_config: options for transport configuration
-    :param tls_client_config: optional TLS configuration for WebSocket client connections (WSS)
-    :param tls_server_config: optional TLS configuration for WebSocket server connections (WSS)
+    :param quic_transport_opt: options for transport
     :return: return a default swarm instance
 
     Note: Yamux (/yamux/1.0.0) is the preferred stream multiplexer
@@ -208,8 +203,6 @@
 
     id_opt = generate_peer_id_from(key_pair)
 
-<<<<<<< HEAD
-=======
     transport: TCP | QUICTransport | ITransport
     quic_transport_opt = connection_config if isinstance(connection_config, QUICTransportConfig) else None
 
@@ -228,7 +221,6 @@
         else:
             raise ValueError(f"Unknown transport in listen_addrs: {listen_addrs}")
 
->>>>>>> 284eee78
     # Generate X25519 keypair for Noise
     noise_key_pair = create_new_x25519_key_pair()
 
@@ -269,36 +261,19 @@
     )
 
     # Create transport based on listen_addrs or default to TCP
-<<<<<<< HEAD
-    transport: ITransport
-=======
->>>>>>> 284eee78
     if listen_addrs is None:
         transport = TCP()
     else:
         # Use the first address to determine transport type
         addr = listen_addrs[0]
-<<<<<<< HEAD
-        transport_maybe = create_transport_for_multiaddr(
-            addr,
-            upgrader,
-            private_key=key_pair.private_key,
-            tls_client_config=tls_client_config,
-            tls_server_config=tls_server_config
-        )
-=======
         transport_maybe = create_transport_for_multiaddr(addr, upgrader)
->>>>>>> 284eee78
 
         if transport_maybe is None:
             # Fallback to TCP if no specific transport found
             if addr.__contains__("tcp"):
                 transport = TCP()
-<<<<<<< HEAD
-=======
             elif addr.__contains__("quic"):
                 transport = QUICTransport(key_pair.private_key, config=quic_transport_opt)
->>>>>>> 284eee78
             else:
                 supported_protocols = get_supported_transport_protocols()
                 raise ValueError(
@@ -308,8 +283,6 @@
         else:
             transport = transport_maybe
 
-<<<<<<< HEAD
-=======
     # Use given muxer preference if provided, otherwise use global default
     if muxer_preference is not None:
         temp_pref = muxer_preference.upper()
@@ -335,7 +308,6 @@
         muxer_transports_by_protocol=muxer_transports_by_protocol,
     )
 
->>>>>>> 284eee78
     peerstore = peerstore_opt or PeerStore()
     # Store our key pair in peerstore
     peerstore.add_key_pair(id_opt, key_pair)
@@ -363,8 +335,6 @@
     negotiate_timeout: int = DEFAULT_NEGOTIATE_TIMEOUT,
     enable_quic: bool = False,
     quic_transport_opt:  QUICTransportConfig | None = None,
-    tls_client_config: ssl.SSLContext | None = None,
-    tls_server_config: ssl.SSLContext | None = None,
 ) -> IHost:
     """
     Create a new libp2p host based on the given parameters.
@@ -379,9 +349,7 @@
     :param enable_mDNS: whether to enable mDNS discovery
     :param bootstrap: optional list of bootstrap peer addresses as strings
     :param enable_quic: optinal choice to use QUIC for transport
-    :param quic_transport_opt: optional configuration for quic transport
-    :param tls_client_config: optional TLS configuration for WebSocket client connections (WSS)
-    :param tls_server_config: optional TLS configuration for WebSocket server connections (WSS)
+    :param transport_opt: optional configuration for quic transport
     :return: return a host instance
     """
 
@@ -396,9 +364,7 @@
         peerstore_opt=peerstore_opt,
         muxer_preference=muxer_preference,
         listen_addrs=listen_addrs,
-        connection_config=quic_transport_opt if enable_quic else None,
-        tls_client_config=tls_client_config,
-        tls_server_config=tls_server_config
+        connection_config=quic_transport_opt if enable_quic else None
     )
 
     if disc_opt is not None:
