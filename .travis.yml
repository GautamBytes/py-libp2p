--- conflicted
+++ resolved
@@ -5,23 +5,13 @@
 
 install:
   - pip install --upgrade pip
-<<<<<<< HEAD
-  - pip install -r requirements.txt
-  - pip install "pytest>=3.6"
-  - pip install codecov pytest-cov pytest-asyncio pylint
-
-script:
-  - pytest --cov=./ -v
-  - pylint --rcfile=.pylintrc encryption host libp2p network peer protocol_muxer stream_muxer transport tests
-=======
   - pip install "pytest>=3.6"
   - pip install codecov pytest-cov pytest-asyncio pylint
   - python setup.py develop
 
 script:
   - pytest --cov=./libp2p tests/
-  - pylint --rcfile=.pylintrc libp2p/!(kademlia|protocol_muxer) tests
->>>>>>> 597f94dd
+  - pylint --rcfile=.pylintrc libp2p/!(kademlia) tests
 
 after_success:
   - codecov
